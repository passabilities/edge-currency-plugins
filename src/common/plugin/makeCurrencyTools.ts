--- conflicted
+++ resolved
@@ -1,7 +1,6 @@
 import { EdgeCurrencyTools, EdgeEncodeUri, EdgeIo, EdgeParsedUri, EdgeWalletInfo } from 'edge-core-js'
 import { JsonObject } from 'edge-core-js/lib/types'
 
-<<<<<<< HEAD
 import { NetworkEnum } from '../utxobased/keymanager/keymanager'
 import {
   Account,
@@ -10,11 +9,6 @@
   makeAccount,
   makePrivateAccount,
   makePrivateAccountFromMnemonic
-=======
-import {
-  Account,
-  PrivateAccount,
->>>>>>> d59485fa
 } from '../Account'
 import { EngineCurrencyInfo } from './types'
 import { BIP43NameToPurposeType } from '../Path'
