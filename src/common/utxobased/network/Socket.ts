--- conflicted
+++ resolved
@@ -43,11 +43,7 @@
     async connect() {
       socket?.disconnect()
 
-<<<<<<< HEAD
-      return await new Promise(resolve => {
-=======
       return new Promise<void>((resolve) => {
->>>>>>> c5c556cb
         const callbacks: InnerSocketCallbacks = {
           ...config?.callbacks,
           onOpen() {
