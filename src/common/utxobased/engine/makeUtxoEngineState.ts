--- conflicted
+++ resolved
@@ -255,26 +255,13 @@
 }
 
 const getTotalAddressCount = async (args: GetTotalAddressCountArgs): Promise<number> => {
-<<<<<<< HEAD
   const walletFormats = getWalletSupportedFormats(args.walletInfo)
-=======
-  const {
-    currencyInfo,
-    walletInfo,
-    processor
-  } = args
-
-  const walletFormats = getWalletSupportedFormats(walletInfo)
->>>>>>> 47919a1d
 
   let count = 0
   for (const format of walletFormats) {
     count += await getFormatAddressCount({ ...args, format })
   }
-<<<<<<< HEAD
-
-=======
->>>>>>> 47919a1d
+
   return count
 }
 
@@ -293,11 +280,7 @@
 
   const branches = getFormatSupportedBranches(format)
   for (const branch of branches) {
-<<<<<<< HEAD
     let branchCount = await processor.getNumAddressesFromPathPartition({ format, changeIndex: branch })
-=======
-    let branchCount = await processor.fetchAddressCountFromPathPartition({ format, changeIndex: branch })
->>>>>>> 47919a1d
     if (branchCount < currencyInfo.gapLimit) branchCount = currencyInfo.gapLimit
     count += branchCount
   }
