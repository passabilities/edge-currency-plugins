--- conflicted
+++ resolved
@@ -65,11 +65,7 @@
     "bn.js": "^5.1.2",
     "bs58grscheck": "^2.1.2",
     "bs58smartcheck": "^2.0.4",
-<<<<<<< HEAD
-    "edge-core-js": "^0.17.10",
-=======
     "edge-core-js": "^0.17.14",
->>>>>>> 607c6bb6
     "wif-smart": "^2.0.0",
     "wifgrs": "^2.0.6",
     "ws": "^7.3.1"
